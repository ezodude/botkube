package bot

import (
	"bytes"
	"context"
	"encoding/json"
	"fmt"
	"net/http"
	"net/url"
	"regexp"
	"sync"

	"github.com/gorilla/mux"
	"github.com/infracloudio/msbotbuilder-go/core"
	coreActivity "github.com/infracloudio/msbotbuilder-go/core/activity"
	"github.com/infracloudio/msbotbuilder-go/schema"
	"github.com/sirupsen/logrus"

	"github.com/kubeshop/botkube/pkg/bot/interactive"
	"github.com/kubeshop/botkube/pkg/config"
	"github.com/kubeshop/botkube/pkg/events"
	"github.com/kubeshop/botkube/pkg/execute"
	"github.com/kubeshop/botkube/pkg/httpsrv"
	"github.com/kubeshop/botkube/pkg/multierror"
	"github.com/kubeshop/botkube/pkg/sliceutil"
)

// TODO: Refactor this file as a part of https://github.com/kubeshop/botkube/issues/667
//  - see if we cannot set conversation ref without waiting for `@BotKube notify start` message.
//  - see if a public endpoint can be avoided to handle Teams messages.
//  - see if we can use different library
//  - split to multiple files in a separate package,
//  - review all the methods and see if they can be simplified.

const (
	defaultPort        = "3978"
	longRespNotice     = "Response is too long. Sending last few lines. Please send DM to BotKube to get complete response."
	convTypePersonal   = "personal"
	contentTypeCard    = "application/vnd.microsoft.card.adaptive"
	contentTypeFile    = "application/vnd.microsoft.teams.card.file.consent"
	responseFileName   = "response.txt"
	activityFileUpload = "fileUpload"
	activityAccept     = "accept"
	activityUploadInfo = "uploadInfo"

	// teamsMaxMessageSize max size before a message should be uploaded as a file.
	teamsMaxMessageSize = 15700
)

var _ Bot = &Teams{}

const teamsBotMentionPrefixFmt = "^<at>%s</at>"

// mdEmojiTag finds the emoji tags
var mdEmojiTag = regexp.MustCompile(`:(\w+):`)

type conversation struct {
	ref    schema.ConversationReference
	notify bool
}

// Teams listens for user's message, execute commands and sends back the response.
type Teams struct {
	log             logrus.FieldLogger
	executorFactory ExecutorFactory
	reporter        AnalyticsReporter
	// TODO: Be consistent with other communicators when Teams supports multiple channels
	//channels map[string][ChannelBindingsByName]
	bindings           config.BotBindings
	conversationsMutex sync.RWMutex
	commGroupName      string
	conversations      map[string]conversation
	notifyMutex        sync.Mutex
	botMentionRegex    *regexp.Regexp
	longFormatter      interactive.MDFormatter
	shortFormatter     interactive.MDFormatter

	botName      string
	AppID        string
	AppPassword  string
	MessagePath  string
	Port         string
	ClusterName  string
	Notification config.Notification
	Adapter      core.Adapter
}

type consentContext struct {
	Command string
}

// NewTeams creates a new Teams instance.
func NewTeams(log logrus.FieldLogger, commGroupName string, cfg config.Teams, clusterName string, executorFactory ExecutorFactory, reporter AnalyticsReporter) (*Teams, error) {
	botMentionRegex, err := teamsBotMentionRegex(cfg.BotName)
	if err != nil {
		return nil, err
	}

	port := cfg.Port
	if port == "" {
		port = defaultPort
	}
	msgPath := cfg.MessagePath
	if msgPath == "" {
		msgPath = "/"
	}
<<<<<<< HEAD
	mdFormatter := interactive.NewMDFormatter(mdLineFormatter, interactive.MdHeaderFormatter)
=======
	longFormatter := interactive.NewMDFormatter(longLineFormatter, interactive.DefaultMDHeaderFormatter)
	shortFormatter := interactive.NewMDFormatter(shortLineFormatter, interactive.DefaultMDHeaderFormatter)

>>>>>>> 117f20cc
	return &Teams{
		log:             log,
		executorFactory: executorFactory,
		reporter:        reporter,
		botName:         cfg.BotName,
		ClusterName:     clusterName,
		AppID:           cfg.AppID,
		AppPassword:     cfg.AppPassword,
		Notification:    cfg.Notification,
		bindings:        cfg.Bindings,
		commGroupName:   commGroupName,
		MessagePath:     msgPath,
		Port:            port,
		conversations:   make(map[string]conversation),
		botMentionRegex: botMentionRegex,
		longFormatter:   longFormatter,
		shortFormatter:  shortFormatter,
	}, nil
}

// Start MS Teams server to serve messages from Teams client
func (b *Teams) Start(ctx context.Context) error {
	b.log.Info("Starting bot")
	var err error
	setting := core.AdapterSetting{
		AppID:       b.AppID,
		AppPassword: b.AppPassword,
	}
	b.Adapter, err = core.NewBotAdapter(setting)
	if err != nil {
		return fmt.Errorf("while starting Teams bot: %w", err)
	}

	addr := fmt.Sprintf(":%s", b.Port)

	router := mux.NewRouter()
	router.PathPrefix(b.MessagePath).HandlerFunc(b.processActivity)

	err = b.reporter.ReportBotEnabled(b.IntegrationName())
	if err != nil {
		return fmt.Errorf("while reporting analytics: %w", err)
	}

	srv := httpsrv.New(b.log, addr, router)
	err = srv.Serve(ctx)
	if err != nil {
		return fmt.Errorf("while running MS Teams server: %w", err)
	}

	return nil
}

func (b *Teams) deleteConsent(ctx context.Context, ID string, convRef schema.ConversationReference) {
	b.log.Debugf("Deleting activity %s\n", ID)
	if err := b.Adapter.DeleteActivity(ctx, ID, convRef); err != nil {
		b.log.Errorf("Failed to delete activity. %s", err.Error())
	}
}

func (b *Teams) processActivity(w http.ResponseWriter, req *http.Request) {
	ctx := req.Context()
	b.log.Debugf("Received activity %v\n", req)
	activity, err := b.Adapter.ParseRequest(ctx, req)
	if err != nil {
		b.log.Errorf("Failed to parse Teams request. %s", err.Error())
		http.Error(w, err.Error(), http.StatusBadRequest)
		return
	}

	err = b.Adapter.ProcessActivity(ctx, activity, coreActivity.HandlerFuncs{
		OnMessageFunc: func(turn *coreActivity.TurnContext) (schema.Activity, error) {
			n, resp := b.processMessage(turn.Activity)
			if n >= teamsMaxMessageSize {
				if turn.Activity.Conversation.ConversationType == convTypePersonal {
					// send file upload request
					attachments := []schema.Attachment{
						{
							ContentType: contentTypeFile,
							Name:        responseFileName,
							Content: map[string]interface{}{
								"description": turn.Activity.Text,
								"sizeInBytes": len(resp),
								"acceptContext": map[string]interface{}{
									"command": activity.Text,
								},
							},
						},
					}
					return turn.SendActivity(coreActivity.MsgOptionAttachments(attachments))
				}
				resp = fmt.Sprintf("%s\n```\nCluster: %s\n%s", longRespNotice, b.ClusterName, resp[len(resp)-teamsMaxMessageSize:])
			}
			return turn.SendActivity(coreActivity.MsgOptionText(resp))
		},

		// handle invoke events
		// https://developer.microsoft.com/en-us/microsoft-teams/blogs/working-with-files-in-your-microsoft-teams-bot/
		OnInvokeFunc: func(turn *coreActivity.TurnContext) (schema.Activity, error) {
			b.deleteConsent(ctx, turn.Activity.ReplyToID, coreActivity.GetCoversationReference(turn.Activity))
			if err != nil {
				return schema.Activity{}, fmt.Errorf("while reading file: %w", err)
			}
			if turn.Activity.Value["type"] != activityFileUpload {
				return schema.Activity{}, nil
			}
			if turn.Activity.Value["action"] != activityAccept {
				return schema.Activity{}, nil
			}
			if turn.Activity.Value["context"] == nil {
				return schema.Activity{}, nil
			}

			// Parse upload info from invoke accept response
			uploadInfo := schema.UploadInfo{}
			infoJSON, err := json.Marshal(turn.Activity.Value[activityUploadInfo])
			if err != nil {
				return schema.Activity{}, err
			}
			if err := json.Unmarshal(infoJSON, &uploadInfo); err != nil {
				return schema.Activity{}, fmt.Errorf("while unmarshalling activity: %w", err)
			}

			// Parse context
			consentCtx := consentContext{}
			ctxJSON, err := json.Marshal(turn.Activity.Value["context"])
			if err != nil {
				return schema.Activity{}, fmt.Errorf("while marshalling activity context: %w", err)
			}
			if err := json.Unmarshal(ctxJSON, &consentCtx); err != nil {
				return schema.Activity{}, fmt.Errorf("while unmarshalling activity context: %w", err)
			}

			activity.Text = consentCtx.Command
			_, resp := b.processMessage(activity)

			actJSON, err := json.MarshalIndent(turn.Activity, "", "  ")
			if err != nil {
				return schema.Activity{}, fmt.Errorf("while marshalling activity: %w", err)
			}
			b.log.Debugf("Incoming MSTeams Activity: %s", actJSON)

			// upload file
			err = b.putRequest(uploadInfo.UploadURL, []byte(resp))
			if err != nil {
				return schema.Activity{}, fmt.Errorf("while uploading file: %w", err)
			}

			// notify user about uploaded file
			fileAttach := []schema.Attachment{
				{
					ContentType: contentTypeFile,
					ContentURL:  uploadInfo.ContentURL,
					Name:        uploadInfo.Name,
					Content: map[string]interface{}{
						"uniqueId": uploadInfo.UniqueID,
						"fileType": uploadInfo.FileType,
					},
				},
			}
			return turn.SendActivity(coreActivity.MsgOptionAttachments(fileAttach))
		},
	})
	if err != nil {
		b.log.Errorf("Failed to process request. %s", err.Error())
	}
}

func (b *Teams) processMessage(activity schema.Activity) (int, string) {
	trimmedMsg := b.trimBotMention(activity.Text)

	// Multicluster is not supported for Teams

	ref, err := b.getConversationReferenceFrom(activity)
	if err != nil {
		b.log.Errorf("while getting conversation reference: %s", err.Error())
		return 0, ""
	}

	e := b.executorFactory.NewDefault(execute.NewDefaultInput{
		CommGroupName:   b.commGroupName,
		Platform:        b.IntegrationName(),
		NotifierHandler: newTeamsNotifMgrForActivity(b, ref),
		Conversation: execute.Conversation{
			Alias:            "",
			IsAuthenticated:  true,
			ID:               ref.ChannelID,
			ExecutorBindings: b.bindings.Executors,
		},
		Message: trimmedMsg,
	})
	return b.convertInteractiveMessage(e.Execute(), false)
}

<<<<<<< HEAD
func (b *Teams) convertInteractiveMessage(in interactive.Message, forceMarkdown bool) (int, string) {
	out := interactive.MessageToMarkdown(b.mdFormatter, in)
	actualLength := len(out)

	if !forceMarkdown && actualLength >= teamsMaxMessageSize {
		return actualLength, interactive.MessageToPlaintext(in, interactive.NewlineFormatter)
	}

	return actualLength, out
=======
func (b *Teams) convertInteractiveMessage(in interactive.Message) string {
	if in.HasSections() {
		// MS Teams doesn't respect multiple new lines, so it needs to be rendered
		// with `<br>` tags instead  ¯\_(ツ)_/¯
		return interactive.MessageToMarkdown(b.longFormatter, in)
	}
	return interactive.MessageToMarkdown(b.shortFormatter, in)
>>>>>>> 117f20cc
}

func (b *Teams) putRequest(u string, data []byte) (err error) {
	client := &http.Client{}
	dec, err := url.QueryUnescape(u)
	if err != nil {
		return err
	}
	req, err := http.NewRequest(http.MethodPut, dec, bytes.NewBuffer(data))
	if err != nil {
		return err
	}
	size := fmt.Sprintf("%d", len(data))
	req.Header.Set("Content-Type", "text/plain")
	req.Header.Set("Content-Length", size)
	req.Header.Set("Content-Range", fmt.Sprintf("bytes 0-%d/%d", len(data)-1, len(data)))
	resp, err := client.Do(req)
	if err != nil {
		return err
	}
	defer func() {
		deferredErr := resp.Body.Close()
		if deferredErr != nil {
			err = multierror.Append(err, deferredErr)
		}
	}()
	if resp.StatusCode != 201 && resp.StatusCode != 200 {
		return fmt.Errorf("failed to upload file with status %d", resp.StatusCode)
	}
	return nil
}

// SendEvent sends event message via Bot interface
func (b *Teams) SendEvent(ctx context.Context, event events.Event, eventSources []string) error {
	b.log.Debugf("Sending to Teams: %+v", event)
	card := b.formatMessage(event, b.Notification)

	if !sliceutil.Intersect(eventSources, b.bindings.Sources) {
		b.log.Debugf(
			"Event was not sent as bot source bindings: %+v do not overlap with the event's sources: %+v",
			b.bindings.Sources,
			eventSources,
		)
		return nil
	}

	errs := multierror.New()
	for _, convRef := range b.getConversationRefsToNotify() {
		err := b.sendProactiveMessage(ctx, convRef, card)
		if err != nil {
			errs = multierror.Append(errs, fmt.Errorf("while posting message to channel %q: %w", convRef.ChannelID, err))
			continue
		}

		b.log.Debugf("Event successfully sent to channel %q at %b", convRef.ChannelID)
	}

	return errs.ErrorOrNil()
}

// SendMessage sends message to MS Teams.
func (b *Teams) SendMessage(ctx context.Context, msg interactive.Message) error {
	errs := multierror.New()
	for _, convCfg := range b.getConversations() {
		channelID := convCfg.ref.ChannelID

		_, converted := b.convertInteractiveMessage(msg, true)
		b.log.Debugf("Sending message to channel %q: %+v", channelID, converted)
		err := b.Adapter.ProactiveMessage(ctx, convCfg.ref, coreActivity.HandlerFuncs{
			OnMessageFunc: func(turn *coreActivity.TurnContext) (schema.Activity, error) {
				return turn.SendActivity(coreActivity.MsgOptionText(converted))
			},
		})
		if err != nil {
			errs = multierror.Append(errs, fmt.Errorf("while sending Teams message to channel %q: %w", channelID, err))
			continue
		}
		b.log.Debugf("Message successfully sent to channel %q", channelID)
	}

	return errs.ErrorOrNil()
}

// IntegrationName describes the integration name.
func (b *Teams) IntegrationName() config.CommPlatformIntegration {
	return config.TeamsCommPlatformIntegration
}

// Type describes the integration type.
func (b *Teams) Type() config.IntegrationType {
	return config.BotIntegrationType
}

// NotificationsEnabled returns current notification status for a given channel ID.
func (b *Teams) NotificationsEnabled(channelID string) bool {
	channel, exists := b.getConversations()[channelID]
	if !exists {
		return false
	}

	return channel.notify
}

// SetNotificationsEnabled sets a new notification status for a given channel ID.
func (b *Teams) SetNotificationsEnabled(enabled bool, ref schema.ConversationReference) error {
	// avoid race conditions with using the setter concurrently, as we set whole map
	b.notifyMutex.Lock()
	defer b.notifyMutex.Unlock()

	conversations := b.getConversations()
	conv, exists := conversations[ref.ChannelID]
	if !exists {
		// not returning execute.ErrNotificationsNotConfigured error, as MS Teams channels are configured dynamically.
		// In such case this shouldn't be considered as an error.

		conv = conversation{
			ref: ref,
		}
	}

	conv.notify = enabled
	conversations[ref.ChannelID] = conv
	b.setConversations(conversations)

	return nil
}

// BotName returns the Bot name.
func (b *Teams) BotName() string {
	return fmt.Sprintf("@%s", b.botName)
}

func (b *Teams) sendProactiveMessage(ctx context.Context, convRef schema.ConversationReference, card map[string]interface{}) error {
	err := b.Adapter.ProactiveMessage(ctx, convRef, coreActivity.HandlerFuncs{
		OnMessageFunc: func(turn *coreActivity.TurnContext) (schema.Activity, error) {
			attachments := []schema.Attachment{
				{
					ContentType: contentTypeCard,
					Content:     card,
				},
			}
			return turn.SendActivity(coreActivity.MsgOptionAttachments(attachments))
		},
	})
	return err
}

func (b *Teams) getConversationRefsToNotify() []schema.ConversationReference {
	// TODO(https://github.com/kubeshop/botkube/issues/596): Support source bindings - filter events here or at source level and pass it every time via event property?
	var convRefsToNotify []schema.ConversationReference
	for _, convConfig := range b.getConversations() {
		if !convConfig.notify {
			b.log.Infof("Skipping notification for channel %q as notifications are disabled.", convConfig.ref.ChannelID)
			continue
		}

		convRefsToNotify = append(convRefsToNotify, convConfig.ref)
	}
	return convRefsToNotify
}

func (b *Teams) getConversations() map[string]conversation {
	b.conversationsMutex.RLock()
	defer b.conversationsMutex.RUnlock()
	return b.conversations
}

func (b *Teams) setConversations(conversations map[string]conversation) {
	b.conversationsMutex.Lock()
	defer b.conversationsMutex.Unlock()
	b.conversations = conversations
}

// The whole integration should be rewritten using a different library. See the TODO on the top of the file.
func (b *Teams) getConversationReferenceFrom(activity schema.Activity) (schema.ConversationReference, error) {
	// Such ref has the ChannelID property always set to `msteams`. Why? ¯\_(ツ)_/¯
	ref := coreActivity.GetCoversationReference(activity)

	// Set proper IDs as seen in previous implementation. Why both activity and channel IDs are needed? ¯\_(ツ)_/¯
	rawChannelID, exists := activity.ChannelData["teamsChannelId"]
	if !exists {
		// Apparently `msteams` ID is sometimes OK, for example in private conversation.
		// Why? Is there a separation for two users? I guess the Activity ID also matters... ¯\_(ツ)_/¯
		b.log.Info("Teams Channel ID not found. Using default ID...`")
		return ref, nil
	}

	channelID, ok := rawChannelID.(string)
	if !ok {
		return schema.ConversationReference{}, fmt.Errorf("couldn't convert channelID from channel data to string")
	}

	ref.ChannelID = channelID
	ref.Conversation.ID = channelID
	return ref, nil
}

func (b *Teams) trimBotMention(msg string) string {
	return b.botMentionRegex.ReplaceAllString(msg, "")
}

type teamsNotificationManager struct {
	b   *Teams
	ref schema.ConversationReference
}

func newTeamsNotifMgrForActivity(b *Teams, ref schema.ConversationReference) *teamsNotificationManager {
	return &teamsNotificationManager{b: b, ref: ref}
}

// NotificationsEnabled returns current notification status for a given channel ID.
func (n *teamsNotificationManager) NotificationsEnabled(channelID string) bool {
	return n.b.NotificationsEnabled(channelID)
}

// SetNotificationsEnabled sets a new notification status for a given channel ID.
func (n *teamsNotificationManager) SetNotificationsEnabled(_ string, enabled bool) error {
	return n.b.SetNotificationsEnabled(enabled, n.ref)
}

// BotName returns the Bot name.
func (n *teamsNotificationManager) BotName() string {
	return n.b.BotName()
}

func teamsBotMentionRegex(botName string) (*regexp.Regexp, error) {
	botMentionRegex, err := regexp.Compile(fmt.Sprintf(teamsBotMentionPrefixFmt, botName))
	if err != nil {
		return nil, fmt.Errorf("while compiling bot mention regex: %w", err)
	}

	return botMentionRegex, nil
}

// longLineFormatter represents new line formatting for MS Teams where message has multiple sections.
// Unfortunately, it's different from all others integrations.
func longLineFormatter(msg string) string {
	// e.g. `:rocket:` is not supported by MS Teams, so we need to replace it with actual emoji
	msg = replaceEmojiTagsWithActualOne(msg)
	return fmt.Sprintf("%s<br>", msg)
}

func shortLineFormatter(msg string) string {
	// e.g. `:rocket:` is not supported by MS Teams, so we need to replace it with actual emoji
	msg = replaceEmojiTagsWithActualOne(msg)
	return fmt.Sprintf("%s\n", msg)
}

// replaceEmojiTagsWithActualOne replaces the emoji tag with actual emoji.
func replaceEmojiTagsWithActualOne(content string) string {
	return mdEmojiTag.ReplaceAllStringFunc(content, func(s string) string {
		return emojiMapping[s]
	})
}

// emojiMapping holds mapping between emoji tags and actual ones.
var emojiMapping = map[string]string{
	":rocket:":                  "🚀",
	":white_check_mark:":        "✅",
	":arrows_counterclockwise:": "🔄",
	":crossed_fingers:":         "🤞",
	":exclamation:":             "❗",
}<|MERGE_RESOLUTION|>--- conflicted
+++ resolved
@@ -104,13 +104,10 @@
 	if msgPath == "" {
 		msgPath = "/"
 	}
-<<<<<<< HEAD
-	mdFormatter := interactive.NewMDFormatter(mdLineFormatter, interactive.MdHeaderFormatter)
-=======
-	longFormatter := interactive.NewMDFormatter(longLineFormatter, interactive.DefaultMDHeaderFormatter)
-	shortFormatter := interactive.NewMDFormatter(shortLineFormatter, interactive.DefaultMDHeaderFormatter)
-
->>>>>>> 117f20cc
+
+	longFormatter := interactive.NewMDFormatter(longLineFormatter, interactive.MdHeaderFormatter)
+	shortFormatter := interactive.NewMDFormatter(shortLineFormatter, interactive.MdHeaderFormatter)
+
 	return &Teams{
 		log:             log,
 		executorFactory: executorFactory,
@@ -304,25 +301,24 @@
 	return b.convertInteractiveMessage(e.Execute(), false)
 }
 
-<<<<<<< HEAD
 func (b *Teams) convertInteractiveMessage(in interactive.Message, forceMarkdown bool) (int, string) {
-	out := interactive.MessageToMarkdown(b.mdFormatter, in)
-	actualLength := len(out)
-
-	if !forceMarkdown && actualLength >= teamsMaxMessageSize {
-		return actualLength, interactive.MessageToPlaintext(in, interactive.NewlineFormatter)
-	}
-
-	return actualLength, out
-=======
-func (b *Teams) convertInteractiveMessage(in interactive.Message) string {
+	var out string
+
 	if in.HasSections() {
 		// MS Teams doesn't respect multiple new lines, so it needs to be rendered
 		// with `<br>` tags instead  ¯\_(ツ)_/¯
-		return interactive.MessageToMarkdown(b.longFormatter, in)
-	}
-	return interactive.MessageToMarkdown(b.shortFormatter, in)
->>>>>>> 117f20cc
+		out = interactive.MessageToMarkdown(b.longFormatter, in)
+	} else {
+		out = interactive.MessageToMarkdown(b.shortFormatter, in)
+	}
+
+	actualLength := len(out)
+
+	if !forceMarkdown && actualLength >= teamsMaxMessageSize {
+		return actualLength, interactive.MessageToPlaintext(in, interactive.NewlineFormatter)
+	}
+
+	return actualLength, out
 }
 
 func (b *Teams) putRequest(u string, data []byte) (err error) {
