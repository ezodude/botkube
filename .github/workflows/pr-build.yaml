--- conflicted
+++ resolved
@@ -174,14 +174,10 @@
             --set e2eTest.image.tag="${IMAGE_TAG}" \
             --set e2eTest.slack.testerAppToken="${SLACK_TESTER_APP_TOKEN}" \
             --set e2eTest.slack.additionalContextMessage="Pull request: ${PR_NUMBER} - https://github.com/kubeshop/botkube/pull/${PR_NUMBER}" \
-<<<<<<< HEAD
             --set e2eTest.slack.botName="botkubev2" \
             --set e2eTest.discord.testerAppToken="${DISCORD_TESTER_APP_TOKEN}" \
             --set e2eTest.discord.guildID="${DISCORD_GUILD_ID}" \
             --set e2eTest.discord.additionalContextMessage="Pull request: ${PR_NUMBER} - https://github.com/kubeshop/botkube/pull/${PR_NUMBER}"
-=======
-            --set e2eTest.slack.botName="botkubev2"
->>>>>>> 6a0450a8
 
       - name: Run tests
         run: "helm test botkube --namespace botkube --timeout=$INTEGRATION_TESTS_TIMEOUT --logs"